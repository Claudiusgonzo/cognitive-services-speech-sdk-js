--- conflicted
+++ resolved
@@ -161,16 +161,10 @@
         }
         const source: AudioBufferSourceNode = this.audioContext.createBufferSource();
         const destination: AudioDestinationNode = this.audioContext.destination;
-<<<<<<< HEAD
-        this.audioContext.decodeAudioData(audioData).then((newBuffer: AudioBuffer): void => {
-=======
         await this.audioContext.decodeAudioData(audioData, (newBuffer: AudioBuffer): void => {
->>>>>>> 74c25222
             source.buffer = newBuffer;
             source.connect(destination);
             source.start(0);
-        },
-        /* tslint:disable:no-empty */
-        (error: any) => {});
+        });
     }
 }